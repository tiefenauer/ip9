--- conflicted
+++ resolved
@@ -17,13 +17,8 @@
 from util.ctc_util import encode, get_tokens
 
 
-<<<<<<< HEAD
 class BatchGenerator(Sequence):
-    def __init__(self, batch_items, batch_size, language):
-=======
-class BatchGenerator(object):
     def __init__(self, batch_items, batch_size, lang):
->>>>>>> e1052fc9
         self.batch_items = batch_items
         self.batch_size = batch_size
         self.cur_index = 0
