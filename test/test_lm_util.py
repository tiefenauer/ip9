--- conflicted
+++ resolved
@@ -4,11 +4,7 @@
 
 from util import lm_util
 from util.ctc_util import get_alphabet
-<<<<<<< HEAD
-from util.lm_util import ler, ler_norm, wer, wer_norm, load_lm_and_vocab, load_lm, load_vocab
-=======
 from util.lm_util import ler, ler_norm, wer, wer_norm, load_lm, load_vocab
->>>>>>> 93fab7f1
 
 
 class TestLMUtil(TestCase):
@@ -56,11 +52,7 @@
         lm = load_lm('/media/daniel/IP9/lm/ds_en/lm.binary')
         vocab = load_vocab('/media/daniel/IP9/lm/ds_en/lm_80k.vocab')
         text = 'i seee i sey saind the blnd manp to his deaf dauhgter'
-<<<<<<< HEAD
-        text_corrected = lm_util.correction(text, 'en', lm=lm, lm_vocab=vocab.words)
-=======
         text_corrected = lm_util.correction(text, 'en', lm=lm, vocab=vocab)
->>>>>>> 93fab7f1
         assert_that(text_corrected, is_('i see i see said the blind man to his deaf daughter'))
 
     def test_ler(self):
