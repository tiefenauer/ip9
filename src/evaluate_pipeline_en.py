--- conflicted
+++ resolved
@@ -1,6 +1,7 @@
 import argparse
 import os
-os.environ['CUDA_VISIBLE_DEVICES'] = '2'
+
+os.environ['CUDA_VISIBLE_DEVICES'] = '3'
 from glob import glob
 from itertools import chain
 from os import makedirs
@@ -102,83 +103,41 @@
                                     target_dir=target_dir_ds)
         df_stats_ds = calculate_stats(df_alignments_ds, ds_path, transcript)
 
-<<<<<<< HEAD
-    #     print(f'Running pipeline using Keras model at {keras_path}, saving results in {target_dir_keras}')
     #     df_alignments_keras = pipeline(voiced_segments=voiced_segments, sample_rate=sample_rate, transcript=transcript,
     #                                    language='en',
     #                                    keras_path=keras_path, lm=lm, vocab=vocab,
+    #                                    force_realignment=args.force_realignment, align_endings=args.align_endings,
     #                                    target_dir=target_dir_keras)
     #     df_stats_keras = calculate_stats(df_alignments_keras, keras_path, transcript)
-    #     create_demo_files(target_dir_keras, audio_file, transcript, df_alignments_keras, df_stats_keras)
     #
     #     # average similarity between Keras and DeepSpeech alignments
-    #     av_similarity = df_alignments_keras.join(df_alignments_ds, lsuffix='_keras', rsuffix='_ds')[
-    #         ['alignment_keras', 'alignment_ds']] \
-    #         .replace(np.nan, '') \
-    #         .apply(lambda x: levenshtein_similarity(x[0], x[1]), axis=1) \
-    #         .mean()
+    #     av_similarity = np.mean([levenshtein_similarity(al_keras, al_ds) for (al_keras, al_ds) in
+    #                              zip(df_alignments_keras['alignment'], df_alignments_ds['alignment'])])
     #
-    #     for ix, row in df_stats_keras.iterrows():
-    #         stats_keras.append(row.tolist() + [av_similarity])
+    #     df_stats_ds['similarity'] = av_similarity
+    #     df_stats_keras['similarity'] = av_similarity
+    #     stats_ds.append(df_stats_ds)
+    #     stats_keras.append(df_stats_keras)
     #
-    #     for ix, row in df_stats_ds.iterrows():
-    #         stats_ds.append(row.tolist() + [av_similarity])
+    #     create_demo_files(target_dir_ds, audio, transcript, df_alignments_ds, df_stats_ds)
+    #     create_demo_files(target_dir_keras, audio, transcript, df_alignments_keras, df_stats_keras)
     #
-    # columns = ['model path', '# alignments', '# words', '# characters', 'precision', 'recall', 'f-score', 'LER',
-    #            'similarity']
-    # df_keras = pd.DataFrame(stats_keras, columns=columns)
+    # df_keras = pd.concat(stats_keras)
     # csv_keras = join(target_dir, 'performance_keras.csv')
     # df_keras.to_csv(csv_keras)
     #
-    # df_ds = pd.DataFrame(stats_ds, columns=columns)
+    # df_ds = pd.concat(stats_ds)
     # csv_ds = join(target_dir, 'performance_ds.csv')
     # df_ds.to_csv(csv_ds)
     # print(f'summary saved to {csv_keras}')
-
+    #
     # visualize_pipeline_performance(csv_keras, csv_ds, silent=True)
     # update_index(target_dir, lang='en', num_aligned=len(demo_files),
     #              df_keras=df_keras, keras_path=keras_path,
-    #              ds_path=ds_path, df_ds=df_ds,
+    #              df_ds=df_ds, ds_path=ds_path,
     #              lm_path=lm_path, vocab_path=vocab_path)
     #
     # print(f'Done! Demos have been saved to {target_dir}')
-=======
-        df_alignments_keras = pipeline(voiced_segments=voiced_segments, sample_rate=sample_rate, transcript=transcript,
-                                       language='en',
-                                       keras_path=keras_path, lm=lm, vocab=vocab,
-                                       force_realignment=args.force_realignment, align_endings=args.align_endings,
-                                       target_dir=target_dir_keras)
-        df_stats_keras = calculate_stats(df_alignments_keras, keras_path, transcript)
-
-        # average similarity between Keras and DeepSpeech alignments
-        av_similarity = np.mean([levenshtein_similarity(al_keras, al_ds) for (al_keras, al_ds) in
-                                 zip(df_alignments_keras['alignment'], df_alignments_ds['alignment'])])
-
-        df_stats_ds['similarity'] = av_similarity
-        df_stats_keras['similarity'] = av_similarity
-        stats_ds.append(df_stats_ds)
-        stats_keras.append(df_stats_keras)
-
-        create_demo_files(target_dir_ds, audio, transcript, df_alignments_ds, df_stats_ds)
-        create_demo_files(target_dir_keras, audio, transcript, df_alignments_keras, df_stats_keras)
-
-    df_keras = pd.concat(stats_keras)
-    csv_keras = join(target_dir, 'performance_keras.csv')
-    df_keras.to_csv(csv_keras)
-
-    df_ds = pd.concat(stats_ds)
-    csv_ds = join(target_dir, 'performance_ds.csv')
-    df_ds.to_csv(csv_ds)
-    print(f'summary saved to {csv_keras}')
-
-    visualize_pipeline_performance(csv_keras, csv_ds, silent=True)
-    update_index(target_dir, lang='en', num_aligned=len(demo_files),
-                 df_keras=df_keras, keras_path=keras_path,
-                 df_ds=df_ds, ds_path=ds_path,
-                 lm_path=lm_path, vocab_path=vocab_path)
-
-    print(f'Done! Demos have been saved to {target_dir}')
->>>>>>> db2e25f1
 
 
 def setup(args):
