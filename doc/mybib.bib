@inproceedings{ctc_paper,
	title = {Connectionist temporal classification: {Labelling} unsegmented sequence data with recurrent neural networks},
	booktitle = {In {Proceedings} of the {International} {Conference} on {Machine} {Learning}, {ICML} 2006},
	author = {Graves, Alex and Fernández, Santiago and Gomez, Faustino},
	year = {2006},
	pages = {369--376}
}

@article{deepspeech,
	author    = {Awni Y. Hannun and
	Carl Case and
	Jared Casper and
	Bryan Catanzaro and
	Greg Diamos and
	Erich Elsen and
	Ryan Prenger and
	Sanjeev Satheesh and
	Shubho Sengupta and
	Adam Coates and
	Andrew Y. Ng},
	title     = {Deep Speech: Scaling up end-to-end speech recognition},
	journal   = {CoRR},
	volume    = {abs/1412.5567},
	year      = {2014},
	url       = {http://arxiv.org/abs/1412.5567},
	archivePrefix = {arXiv},
	eprint    = {1412.5567},
	timestamp = {Mon, 13 Aug 2018 16:48:07 +0200},
	biburl    = {https://dblp.org/rec/bib/journals/corr/HannunCCCDEPSSCN14},
	bibsource = {dblp computer science bibliography, https://dblp.org}
}

@online{mozillajourney,
	author = {Reuben Morais},
	title = {A Journey to $<$10\% Word Error Rate},
	year = 2017,
	url = "https://hacks.mozilla.org/2017/11/a-journey-to-10-word-error-rate",
	urldate = {2018-09-14}
}

@inproceedings{kenlm,
	author = {Kenneth Heafield},
	title = {{KenLM:} Faster and Smaller Language Model Queries},
	year = {2011},
	month = {July},
	booktitle = {Proceedings of the {EMNLP} 2011 Sixth Workshop on Statistical Machine Translation},
	address = {Edinburgh, Scotland, United Kingdom},
	pages = {187--197},
	url = {https://kheafield.com/papers/avenue/kenlm.pdf},
<<<<<<< HEAD
}

@inproceedings{kenlm_estimation,
	author = {Kenneth Heafield and Ivan Pouzyrevsky and Jonathan H. Clark and Philipp Koehn},
	title = {Scalable Modified {Kneser-Ney} Language Model Estimation},
	year = {2013},
	month = {8},
	booktitle = {Proceedings of the 51st Annual Meeting of the Association for Computational Linguistics},
	address = {Sofia, Bulgaria},
	url = {http://kheafield.com/professional/edinburgh/estimate\_paper.pdf},
}

@INPROCEEDINGS{nltk,
	author = {Edward Loper and Steven Bird},
	title = {NLTK: The Natural Language Toolkit},
	booktitle = {In Proceedings of the ACL Workshop on Effective Tools and Methodologies for Teaching Natural Language Processing and Computational Linguistics. Philadelphia: Association for Computational Linguistics},
	year = {2002}
}
@book{slp3,
	author = {Jurafsky, Daniel and Martin, James H.},
	title = {Speech and Language Processing (Draft of 3rd Edition)},
	year = {2019},
	url = {https://web.stanford.edu/~jurafsky/slp3/}
} 

@article{budget,
	author    = {Julius Kunze and
	Louis Kirsch and
	Ilia Kurenkov and
	Andreas Krug and
	Jens Johannsmeier and
	Sebastian Stober},
	title     = {Transfer Learning for Speech Recognition on a Budget},
	journal   = {CoRR},
	volume    = {abs/1706.00290},
	year      = {2017},
	url       = {http://arxiv.org/abs/1706.00290},
	archivePrefix = {arXiv},
	eprint    = {1706.00290},
	timestamp = {Mon, 13 Aug 2018 16:48:19 +0200},
	biburl    = {https://dblp.org/rec/bib/journals/corr/KunzeKKKJS17},
	bibsource = {dblp computer science bibliography, https://dblp.org}
=======
>>>>>>> a710d56b
}<|MERGE_RESOLUTION|>--- conflicted
+++ resolved
@@ -47,7 +47,6 @@
 	address = {Edinburgh, Scotland, United Kingdom},
 	pages = {187--197},
 	url = {https://kheafield.com/papers/avenue/kenlm.pdf},
-<<<<<<< HEAD
 }
 
 @inproceedings{kenlm_estimation,
@@ -71,7 +70,7 @@
 	title = {Speech and Language Processing (Draft of 3rd Edition)},
 	year = {2019},
 	url = {https://web.stanford.edu/~jurafsky/slp3/}
-} 
+}
 
 @article{budget,
 	author    = {Julius Kunze and
@@ -90,6 +89,4 @@
 	timestamp = {Mon, 13 Aug 2018 16:48:19 +0200},
 	biburl    = {https://dblp.org/rec/bib/journals/corr/KunzeKKKJS17},
 	bibsource = {dblp computer science bibliography, https://dblp.org}
-=======
->>>>>>> a710d56b
 }