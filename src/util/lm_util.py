# this file is an adaptation from the work at mozilla deepspeech github.com/mozilla/DeepSpeech
import itertools
import kenlm
from heapq import heapify
from os.path import abspath, exists

import numpy as np
from pattern3.metrics import levenshtein

from core.lm_vocabulary import Vocabulary
from util.ctc_util import get_alphabet

# the LER is just the Levenshtein/edit distance
ler = levenshtein


def wer(ground_truth, prediction):
    """
    Calculates the Word Error Rate (WER) between two strings as the edit distance on word level
    """
    return ler(ground_truth.split(), prediction.split())


def ler_norm(ground_truth, prediction):
    """
    Calculates the normalized LER by dividing the LER by the length of the longer string. The result will be in [0,1]
    """
    return ler(ground_truth, prediction) / float(max(len(ground_truth), 1))


def wer_norm(ground_truth, prediction):
    """
    Calculates the normalized WER by dividing the WER by the length of the ground truth
    """
    return wer(ground_truth, prediction) / float(len(ground_truth.split()))


def wers(ground_truths, predictions):
    assert len(ground_truths) > 0, f'ERROR: no ground truths provided!'
    assert len(ground_truths) == len(predictions), f'ERROR: # of ground truths does not match # of predictions!'
    return np.array([wer_norm(ground_truth, pred) for (ground_truth, pred) in zip(ground_truths, predictions)])


def lers(ground_truths, predictions):
    assert len(ground_truths) > 0, f'ERROR: no ground truths provided!'
    assert len(ground_truths) == len(predictions), f'ERROR: # of ground truths does not match # of predictions!'
    return np.array([ler(ground_truth, pred) for (ground_truth, pred) in zip(ground_truths, predictions)])


def lers_norm(ground_truths, predictions):
    assert len(ground_truths) > 0, f'ERROR: no ground truths provided!'
    assert len(ground_truths) == len(predictions), f'ERROR: # of ground truths does not match # of predictions!'
    return np.array([ler_norm(ground_truth, pred) for (ground_truth, pred) in zip(ground_truths, predictions)])


def load_lm(lm_path):
    global LANGUAGE_MODELS
    if lm_path in LANGUAGE_MODELS:
        lm = LANGUAGE_MODELS[lm_path]
        print(f'using cached LM ({lm.order}-gram):')
        return lm

    lm_abs_path = abspath(lm_path)
    if not exists(lm_abs_path):
        raise ValueError(f'ERROR: LM not found at {lm_abs_path}')

    print(f'loading LM from {lm_abs_path}...', end='')
    lm = kenlm.Model(lm_abs_path)
    print(f'done! Loaded {lm.order}-gram model.')
    LANGUAGE_MODELS[lm_path] = lm
    return lm


def load_vocab(vocab_path):
    global LM_VOCABS
    if vocab_path in LM_VOCABS:
        lm_vocab = LM_VOCABS[vocab_path]
        print(f'using cached LM vocab ({len(lm_vocab)} words)')
        return lm_vocab

    lm_vocab_abs_path = abspath(vocab_path)
    if not exists(lm_vocab_abs_path):
        raise ValueError(f'ERROR: LM vocabulary not found at {lm_vocab_abs_path}')

<<<<<<< HEAD
    print(f'loading LM vocab from {lm_vocab_abs_path}...', end='')
    lm_vocab = Vocabulary(lm_vocab_abs_path)
    print(f'done! Loaded {len(lm_vocab)} words.')
    LM_VOCABS[vocab_path] = lm_vocab
=======
    with open(lm_vocab_abs_path) as vocab_f:
        print(f'loading LM vocab from {lm_vocab_abs_path}...', end='')
        lm_vocab = vocab_f.read().split()
        print(f'done! Loaded {len(lm_vocab)} words.')
        LM_VOCABS[vocab_path] = lm_vocab
>>>>>>> 93fab7f1
    return lm_vocab


def score(word_list, lm):
    """
    Use LM to calculate a log10-based probability for a given sentence (as a list of words)
    :param word_list:
    :return:
    """
    return lm.score(' '.join(word_list), bos=False, eos=False)


def correction(sentence, language, lm=None, vocab=None):
    """
    Get most probable spelling correction for a given sentence.
    :param sentence:
    :param language: the language of the sentence
    :param lm: n-gram LM to use to score sentence
    :param vocab: vocabulary of LM to use for spell checking
    :return:
    """
    assert language in ['en', 'de', 'fr', 'it', 'es'], 'language must be one of [\'en\', \'de\']'
    if not lm or not vocab:
        return sentence
    alphabet = get_alphabet(language)
    beam_width = 1024
    layer = [(0, [])]  # list of (score, 2-gram)-pairs
    for word in sentence.split():
        layer = [(-score(node + [word_c], lm), node + [word_c])
                 for word_c in candidate_words(word, vocab, alphabet)
                 for sc, node in layer]
        heapify(layer)
        layer = layer[:beam_width]
    return ' '.join(layer[0][1])


def candidate_words(word, lm_vocab, alphabet):
    """
    Generate possible spelling corrections for a given word.
    :param word: single word as a string
    :return: list of possible spelling corrections for each word
    """
    return known_words([word], lm_vocab) \
           or known_words(edits_1(word, alphabet), lm_vocab) \
           or known_words(edits_2(word, alphabet), lm_vocab) \
           or [word]


def known_words(word_list, lm_vocab):
    """
    Filters out from a list of words the subset of words that appear in the vocabulary of KNOWN_WORDS.
    :param word_list: list of word-strings
    :return: set of unique words that appear in vocabulary
    """
    return set(filter(lambda word: word in lm_vocab, word_list))


def edits_1(word_str, alphabet):
    """
    generates a list of all words with edit distance 1 for a given word
    Note that generators must be used for performance reasons.
    :param word_str: single word as a string
    :return: generator for all possible words with edit distance 1
    """
    return itertools.chain(deletes(word_str),
                           swaps(word_str),
                           replaces(word_str, alphabet),
                           inserts(word_str, alphabet))


def splits(word_str):
    """
    generates all possible splits of a word (e.g. 'abc' -> ('', 'abc'), ('a', 'bc'), ('ab', 'c') ('abc', '') )
    :param word_str: the word as string
    :return: generator for all possible splits for the word
    """
    return ((word_str[:i], word_str[i:]) for i in range(len(word_str) + 1))


def deletes(word_str):
    """
    generates all possible variants of a word with 1 character deleted (e.g. 'abc' -> 'ab', 'ac', 'bc')
    :param word_str: the word as string
    :return: generator for all variants of the word where 1 character is deleted
    """
    return (L + R[1:] for L, R in splits(word_str) if R)


def swaps(word_str):
    """
    generates all possible variants of a word where 2 adjacent characters are swapped (e.g. 'abc' -> 'bac', 'acb'
    :param word_str: the word as string
    :return: generator for all variants of the word where 2 adjacent characters are swapped
    """
    return (L + R[1] + R[0] + R[2:] for L, R in splits(word_str) if len(R) > 1)


def replaces(word_str, alphabet):
    """
    generates all possible variants of a word where 1 character is replaces
    (e.g. 'abc' -> 'bbc', 'cbc', ..., 'aac', 'acc', ..., 'aba', 'abb', ... )
    :param word_str: the word as string
    :param alphabet: the alphabet to use for the language
    :return: generator for all variants of the word where 1 character is replaced
    """
    return (L + c + R[1:] for L, R in splits(word_str) if R for c in alphabet)


def inserts(words_str, alphabet):
    """
    generates all possible variants of a word where 1 character is inserted. Identical elements may be present
    (e.g. 'abc' -> 'aabc', 'babc', 'cabc', ..., 'aabc', 'abbc', 'acbc', ..., 'abac', 'abbc', 'abcc', ..., 'abca', 'abcb', 'abcc', ...
    :param words_str: the word as string
    :param alphabet: the alphabet to use for the language
    :return: generator for all variants of the word where 1 character is inserted
    """
    return (L + c + R for L, R in splits(words_str) for c in alphabet)


def edits_2(word, alphabet):
    """
    generates a list of all words with edit distance 2 for a list of words
    :param word: list of word-strings
    :param alphabet: the alphabet to use for the language
    :return:
    """
    return (e2 for e1 in edits_1(word, alphabet) for e2 in edits_1(e1, alphabet))


# globals
LANGUAGE_MODELS = {}
LM_VOCABS = {}<|MERGE_RESOLUTION|>--- conflicted
+++ resolved
@@ -82,18 +82,11 @@
     if not exists(lm_vocab_abs_path):
         raise ValueError(f'ERROR: LM vocabulary not found at {lm_vocab_abs_path}')
 
-<<<<<<< HEAD
-    print(f'loading LM vocab from {lm_vocab_abs_path}...', end='')
-    lm_vocab = Vocabulary(lm_vocab_abs_path)
-    print(f'done! Loaded {len(lm_vocab)} words.')
-    LM_VOCABS[vocab_path] = lm_vocab
-=======
     with open(lm_vocab_abs_path) as vocab_f:
         print(f'loading LM vocab from {lm_vocab_abs_path}...', end='')
         lm_vocab = vocab_f.read().split()
         print(f'done! Loaded {len(lm_vocab)} words.')
         LM_VOCABS[vocab_path] = lm_vocab
->>>>>>> 93fab7f1
     return lm_vocab
 
 
