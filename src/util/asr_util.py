import itertools
import math

import pandas as pd
from tqdm import tqdm

<<<<<<< HEAD
from util.lm_util import ler_norm, wer_norm, ler, correction
from util.rnn_util import decode
=======
from util.lm_util import correction
from util.lm_util import ler_norm, wer, ler
>>>>>>> 6b8e6020

decoding_strategies = ['greedy', 'beam']
lm_uses = ['lm_n', 'lm_y']
metrics = ['WER', 'LER', 'LER_raw']


def infer_batches_deepspeech(voiced_segments, rate, model):
    print('transcribing segments using DeepSpeech model')
    progress = tqdm(voiced_segments, unit=' segments')
    transcripts = []
    for voiced_segment in progress:
        transcript = model.stt(voiced_segment.audio, rate).strip()
        progress.set_description(transcript)
        transcripts.append(transcript)
    return transcripts


def infer_batches_keras(batch_generator, decoder_greedy, decoder_beam, lm, lm_vocab):
    batch_generator.cur_index = 0  # reset index
    batch_size = batch_generator.batch_size

    inferences = []
    for batch_ix in tqdm(range(len(batch_generator)), desc='transcribing/decoding batch', unit=' batches', position=1):
        batch_inputs, _ = next(batch_generator)
        batch_inferences = infer_batch(batch_ix, batch_size, batch_inputs, decoder_greedy, decoder_beam, lm, lm_vocab)
        inferences.append(batch_inferences)

    df_inferences = pd.concat(inferences, sort=False)
    df_inferences.index.name = 'ground truth'
    return df_inferences


def infer_batch(batch_ix, batch_size, batch_inputs, decoder_greedy, decoder_beam, lm=None, lm_vocab=None):
    batch_input = batch_inputs['the_input']
    batch_input_lengths = batch_inputs['input_length']

    if 'source_str' in batch_inputs:
        ground_truths = batch_inputs['source_str']
    else:
        indexes = range(batch_ix * batch_size, batch_ix * batch_size + len(batch_input))
        ground_truths = [str(i) for i in indexes]

    preds_greedy = decoder_greedy.decode(batch_input, batch_input_lengths)
    preds_beam = decoder_beam.decode(batch_input, batch_input_lengths)

    preds_greedy_lm = [correction(pred_greedy, lm, lm_vocab) for pred_greedy in
                       tqdm(preds_greedy, unit=' voice segments', desc='making corrections (greedy)', position=0)]
    preds_beam_lm = [correction(pred_beam, lm, lm_vocab) for pred_beam in
                     tqdm(preds_beam, unit=' voice segments', desc='making corrections (beam)', position=0)]

    columns = pd.MultiIndex.from_product([decoding_strategies, lm_uses, ['prediction'] + metrics],
                                         names=['decoding strategy', 'LM correction', 'predictions'])

    df = pd.DataFrame(index=ground_truths, columns=columns)
    for ground_truth, pred_greedy, pred_greedy_lm, pred_beam, pred_beam_lm in zip(ground_truths,
                                                                                  preds_greedy, preds_greedy_lm,
                                                                                  preds_beam, preds_beam_lm):
        df.loc[ground_truth, ('greedy', 'lm_n', 'prediction')] = pred_greedy
        df.loc[ground_truth, ('greedy', 'lm_n', 'WER')] = wer_norm(ground_truth, pred_greedy)
        df.loc[ground_truth, ('greedy', 'lm_n', 'LER')] = ler_norm(ground_truth, pred_greedy)
        df.loc[ground_truth, ('greedy', 'lm_n', 'LER_raw')] = ler(ground_truth, pred_greedy)

        df.loc[ground_truth, ('greedy', 'lm_y', 'prediction')] = pred_greedy_lm
        df.loc[ground_truth, ('greedy', 'lm_y', 'WER')] = wer_norm(ground_truth, pred_greedy_lm)
        df.loc[ground_truth, ('greedy', 'lm_y', 'LER')] = ler_norm(ground_truth, pred_greedy_lm)
        df.loc[ground_truth, ('greedy', 'lm_y', 'LER_raw')] = ler(ground_truth, pred_greedy_lm)

        df.loc[ground_truth, ('beam', 'lm_n', 'prediction')] = pred_beam
        df.loc[ground_truth, ('beam', 'lm_n', 'WER')] = wer_norm(ground_truth, pred_beam)
        df.loc[ground_truth, ('beam', 'lm_n', 'LER')] = ler_norm(ground_truth, pred_beam)
        df.loc[ground_truth, ('beam', 'lm_n', 'LER_raw')] = ler(ground_truth, pred_beam)

        df.loc[ground_truth, ('beam', 'lm_y', 'prediction')] = pred_beam_lm
        df.loc[ground_truth, ('beam', 'lm_y', 'WER')] = wer_norm(ground_truth, pred_beam_lm)
        df.loc[ground_truth, ('beam', 'lm_y', 'LER')] = ler_norm(ground_truth, pred_beam_lm)
        df.loc[ground_truth, ('beam', 'lm_y', 'LER_raw')] = ler(ground_truth, pred_beam_lm)

    return df


def calculate_metrics_mean(df_inferences):
    index = pd.MultiIndex.from_product([decoding_strategies, lm_uses], names=['decoding strategy', 'LM correction'])
    df = pd.DataFrame(index=index, columns=metrics)

    for decoding_strategy, lm_used, metric in itertools.product(decoding_strategies, lm_uses, metrics):
        df.loc[decoding_strategy, lm_used][metric] = df_inferences[decoding_strategy, lm_used, metric].mean()

    return df


def extract_best_transcript(df_inferences):
    transcripts = [''] * len(df_inferences)

    for ix, row in df_inferences.iterrows():
        ler_min = math.inf
        transcript = ''
        for decoding_strategy, lm_use in itertools.product(decoding_strategies, lm_uses):
            ler_value = row[(decoding_strategy, lm_use)]['LER']
            if ler_value < ler_min:
                ler_min = ler_value
                transcript = row[(decoding_strategy, lm_use)]['prediction']
        transcripts[int(ix)] = transcript
    return transcripts<|MERGE_RESOLUTION|>--- conflicted
+++ resolved
@@ -4,13 +4,8 @@
 import pandas as pd
 from tqdm import tqdm
 
-<<<<<<< HEAD
 from util.lm_util import ler_norm, wer_norm, ler, correction
 from util.rnn_util import decode
-=======
-from util.lm_util import correction
-from util.lm_util import ler_norm, wer, ler
->>>>>>> 6b8e6020
 
 decoding_strategies = ['greedy', 'beam']
 lm_uses = ['lm_n', 'lm_y']
