--- conflicted
+++ resolved
@@ -62,25 +62,10 @@
         if target_dir:
             print(f'saving alignments to {alignments_csv}')
             df_alignments.to_csv(join(target_dir, alignments_csv))
-<<<<<<< HEAD
-    df_alignments.replace(np.nan, '', regex=True, inplace=True)
-    print(f"""
-    --------------------------------------------------
-    STAGE #3 COMPLETED: Saved transcript to {alignments_csv}
-    ==================================================
-    """)
-    print("""
-    ==================================================
-    PIPELINE STAGE #4 (GSA): aligning partial transcripts with full transcript 
-    --------------------------------------------------
-    """)
-    if False and 'alignment' in df_alignments.keys():
-=======
     print(f"""STAGE #3 COMPLETED: Saved transcript to {alignments_csv}""")
 
     print("""PIPELINE STAGE #4 (GSA): aligning partial transcripts with full transcript""")
     if 'alignment' in df_alignments.keys():
->>>>>>> abfd3edd
         print(f'transcripts are already aligned')
     else:
         print(f'aligning transcript with {len(df_alignments)} transcribed voice segments')
