import itertools
import math

import pandas as pd
from tqdm import tqdm

from util.lm_util import ler_norm, wer_norm, ler, correction, wer

decoding_strategies = ['greedy', 'beam']
lm_uses = ['lm_n', 'lm_40k', 'lm_80k', 'lm_160k']
metrics = ['WER', 'LER', 'WER_raw', 'LER_raw']


def infer_batches_keras(batch_generator, decoder_greedy, decoder_beam, language, lm, vocab):
    inferences = []
    for ix in tqdm(range(len(batch_generator)), desc='transcribing batch', unit=' batches', position=1):
        batch_inputs, _ = batch_generator[ix]
        x = batch_inputs['the_input']
        x_len = batch_inputs['input_length']
        if 'source_str' in batch_inputs:
            y = batch_inputs['source_str']
        else:
            y = [str(i) for i in range(ix * batch_generator.batch_size, (ix + 1) * batch_generator.batch_size)]

        batch_inferences = infer_batch(x, x_len, y, decoder_greedy, decoder_beam, language, lm, vocab)
        inferences.append(batch_inferences)

    df_inferences = pd.concat(inferences, sort=False)
    df_inferences.index.name = 'ground truth'
    return df_inferences


def infer_batch(x, x_len, y, decoder_greedy, decoder_beam, language, lm=None, lm_vocab=None):
    preds_greedy = decoder_greedy.decode(x, x_len)
    preds_beam = decoder_beam.decode(x, x_len)

    preds_greedy_40k, preds_greedy_80k, preds_greedy_160k = [], [], []
    for pred_greedy in tqdm(preds_greedy, unit=' voice segments', desc='making corrections (greedy)', position=0):
        preds_greedy_40k.append(correction(pred_greedy, language, lm, lm_vocab.words[:40000]))
        preds_greedy_80k.append(correction(pred_greedy, language, lm, lm_vocab.words[:80000]))
        preds_greedy_160k.append(correction(pred_greedy, language, lm, lm_vocab.words[:160000]))

    preds_beam_40k, preds_beam_80k, preds_beam_160k = [], [], []
    for pred_beam in tqdm(preds_beam, unit=' voice segments', desc='making corrections (beam)', position=0):
        preds_beam_40k.append(correction(pred_beam, language, lm, lm_vocab.words[:40000]))
        preds_beam_80k.append(correction(pred_beam, language, lm, lm_vocab.words[:80000]))
        preds_beam_160k.append(correction(pred_beam, language, lm, lm_vocab.words[:160000]))

    columns = pd.MultiIndex.from_product([decoding_strategies, lm_uses, ['prediction'] + metrics],
                                         names=['decoding strategy', 'LM correction', 'predictions'])

<<<<<<< HEAD
    df = pd.DataFrame(index=ground_truths, columns=columns)
    for ground_truth, pred_greedy, pred_greedy_40k, pred_greedy_80k, pred_greedy_160k, pred_beam, pred_beam_40k, pred_beam_80k, pred_beam_160k in zip(
            ground_truths,
            preds_greedy, preds_greedy_40k, preds_greedy_80k, preds_greedy_160k,
            preds_beam, preds_beam_40k, preds_beam_80k, preds_beam_160k):
=======
    df = pd.DataFrame(index=y, columns=columns)
    for ground_truth, pred_greedy, pred_greedy_lm, pred_beam, pred_beam_lm in zip(y,
                                                                                  preds_greedy, preds_greedy_lm,
                                                                                  preds_beam, preds_beam_lm):
>>>>>>> 93fab7f1
        df.loc[ground_truth, ('greedy', 'lm_n', 'prediction')] = pred_greedy
        df.loc[ground_truth, ('greedy', 'lm_n', 'WER')] = wer_norm(ground_truth, pred_greedy)
        df.loc[ground_truth, ('greedy', 'lm_n', 'LER')] = ler_norm(ground_truth, pred_greedy)
        df.loc[ground_truth, ('greedy', 'lm_n', 'WER_raw')] = wer(ground_truth, pred_greedy)
        df.loc[ground_truth, ('greedy', 'lm_n', 'LER_raw')] = ler(ground_truth, pred_greedy)

        df.loc[ground_truth, ('greedy', 'lm_40k', 'prediction')] = pred_greedy_40k
        df.loc[ground_truth, ('greedy', 'lm_40k', 'WER')] = wer_norm(ground_truth, pred_greedy_40k)
        df.loc[ground_truth, ('greedy', 'lm_40k', 'LER')] = ler_norm(ground_truth, pred_greedy_40k)
        df.loc[ground_truth, ('greedy', 'lm_40k', 'WER_raw')] = wer(ground_truth, pred_greedy_40k)
        df.loc[ground_truth, ('greedy', 'lm_40k', 'LER_raw')] = ler(ground_truth, pred_greedy_40k)

        df.loc[ground_truth, ('greedy', 'lm_80k', 'prediction')] = pred_greedy_80k
        df.loc[ground_truth, ('greedy', 'lm_80k', 'WER')] = wer_norm(ground_truth, pred_greedy_80k)
        df.loc[ground_truth, ('greedy', 'lm_80k', 'LER')] = ler_norm(ground_truth, pred_greedy_80k)
        df.loc[ground_truth, ('greedy', 'lm_80k', 'WER_raw')] = wer(ground_truth, pred_greedy_80k)
        df.loc[ground_truth, ('greedy', 'lm_80k', 'LER_raw')] = ler(ground_truth, pred_greedy_80k)

        df.loc[ground_truth, ('greedy', 'lm_160k', 'prediction')] = pred_greedy_160k
        df.loc[ground_truth, ('greedy', 'lm_160k', 'WER')] = wer_norm(ground_truth, pred_greedy_160k)
        df.loc[ground_truth, ('greedy', 'lm_160k', 'LER')] = ler_norm(ground_truth, pred_greedy_160k)
        df.loc[ground_truth, ('greedy', 'lm_160k', 'WER_raw')] = wer(ground_truth, pred_greedy_160k)
        df.loc[ground_truth, ('greedy', 'lm_160k', 'LER_raw')] = ler(ground_truth, pred_greedy_160k)

        df.loc[ground_truth, ('beam', 'lm_n', 'prediction')] = pred_beam
        df.loc[ground_truth, ('beam', 'lm_n', 'WER')] = wer_norm(ground_truth, pred_beam)
        df.loc[ground_truth, ('beam', 'lm_n', 'LER')] = ler_norm(ground_truth, pred_beam)
        df.loc[ground_truth, ('beam', 'lm_n', 'WER_raw')] = wer(ground_truth, pred_beam)
        df.loc[ground_truth, ('beam', 'lm_n', 'LER_raw')] = ler(ground_truth, pred_beam)

        df.loc[ground_truth, ('beam', 'lm_40k', 'prediction')] = pred_beam_40k
        df.loc[ground_truth, ('beam', 'lm_40k', 'WER')] = wer_norm(ground_truth, pred_beam_40k)
        df.loc[ground_truth, ('beam', 'lm_40k', 'LER')] = ler_norm(ground_truth, pred_beam_40k)
        df.loc[ground_truth, ('beam', 'lm_40k', 'WER_raw')] = wer(ground_truth, pred_beam_40k)
        df.loc[ground_truth, ('beam', 'lm_40k', 'LER_raw')] = ler(ground_truth, pred_beam_40k)

        df.loc[ground_truth, ('beam', 'lm_80k', 'prediction')] = pred_beam_80k
        df.loc[ground_truth, ('beam', 'lm_80k', 'WER')] = wer_norm(ground_truth, pred_beam_80k)
        df.loc[ground_truth, ('beam', 'lm_80k', 'LER')] = ler_norm(ground_truth, pred_beam_80k)
        df.loc[ground_truth, ('beam', 'lm_80k', 'WER_raw')] = wer(ground_truth, pred_beam_80k)
        df.loc[ground_truth, ('beam', 'lm_80k', 'LER_raw')] = ler(ground_truth, pred_beam_80k)

        df.loc[ground_truth, ('beam', 'lm_160k', 'prediction')] = pred_beam_160k
        df.loc[ground_truth, ('beam', 'lm_160k', 'WER')] = wer_norm(ground_truth, pred_beam_160k)
        df.loc[ground_truth, ('beam', 'lm_160k', 'LER')] = ler_norm(ground_truth, pred_beam_160k)
        df.loc[ground_truth, ('beam', 'lm_160k', 'WER_raw')] = wer(ground_truth, pred_beam_160k)
        df.loc[ground_truth, ('beam', 'lm_160k', 'LER_raw')] = ler(ground_truth, pred_beam_160k)

    return df


def calculate_metrics_mean(df_inferences):
    index = pd.MultiIndex.from_product([decoding_strategies, lm_uses], names=['decoding strategy', 'LM correction'])
    df = pd.DataFrame(index=index, columns=metrics)

    for decoding_strategy, lm_used, metric in itertools.product(decoding_strategies, lm_uses, metrics):
        df.loc[decoding_strategy, lm_used][metric] = df_inferences[decoding_strategy, lm_used, metric].mean()

    return df


def extract_best_transcript(df_inferences):
    transcripts = [''] * len(df_inferences)

    for ix, row in df_inferences.iterrows():
        ler_min = math.inf
        transcript = ''
        for decoding_strategy, lm_use in itertools.product(decoding_strategies, lm_uses):
            ler_value = row[(decoding_strategy, lm_use)]['LER_raw']
            if ler_value < ler_min:
                ler_min = ler_value
                transcript = row[(decoding_strategy, lm_use)]['prediction']
        transcripts[int(ix)] = transcript
    return transcripts<|MERGE_RESOLUTION|>--- conflicted
+++ resolved
@@ -49,18 +49,11 @@
     columns = pd.MultiIndex.from_product([decoding_strategies, lm_uses, ['prediction'] + metrics],
                                          names=['decoding strategy', 'LM correction', 'predictions'])
 
-<<<<<<< HEAD
-    df = pd.DataFrame(index=ground_truths, columns=columns)
+    df = pd.DataFrame(index=y, columns=columns)
     for ground_truth, pred_greedy, pred_greedy_40k, pred_greedy_80k, pred_greedy_160k, pred_beam, pred_beam_40k, pred_beam_80k, pred_beam_160k in zip(
-            ground_truths,
+            y,
             preds_greedy, preds_greedy_40k, preds_greedy_80k, preds_greedy_160k,
             preds_beam, preds_beam_40k, preds_beam_80k, preds_beam_160k):
-=======
-    df = pd.DataFrame(index=y, columns=columns)
-    for ground_truth, pred_greedy, pred_greedy_lm, pred_beam, pred_beam_lm in zip(y,
-                                                                                  preds_greedy, preds_greedy_lm,
-                                                                                  preds_beam, preds_beam_lm):
->>>>>>> 93fab7f1
         df.loc[ground_truth, ('greedy', 'lm_n', 'prediction')] = pred_greedy
         df.loc[ground_truth, ('greedy', 'lm_n', 'WER')] = wer_norm(ground_truth, pred_greedy)
         df.loc[ground_truth, ('greedy', 'lm_n', 'LER')] = ler_norm(ground_truth, pred_greedy)
