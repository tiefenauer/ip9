--- conflicted
+++ resolved
@@ -1,11 +1,6 @@
 import argparse
 import os
-<<<<<<< HEAD
 os.environ['CUDA_VISIBLE_DEVICES'] = '2'
-=======
-
-os.environ['CUDA_VISIBLE_DEVICES'] = '3'
->>>>>>> c444283d
 from glob import glob
 from itertools import chain
 from os import makedirs
@@ -78,32 +73,6 @@
         run_id = splitext(basename(audio_file))[0]
         target_dir_ds = join(target_dir, run_id + '_ds')
         print(f'Using DS model at {ds_path}, saving results in {target_dir_ds}')
-<<<<<<< HEAD
-=======
-        print('-----------------------------------------------------------------')
-        df_alignments_ds, transcript, language = pipeline(audio_file,
-                                                          transcript_file=transcript_file,
-                                                          language='en',
-                                                          ds_path=ds_path,
-                                                          ds_alpha_path=ds_alpha_path,
-                                                          ds_trie_path=ds_trie_path,
-                                                          lm_path=lm_path,
-                                                          target_dir=target_dir_ds)
-        df_stats_ds = calculate_stats(df_alignments_ds, ds_path, transcript)
-        create_demo_files(target_dir_ds, audio_file, transcript, df_alignments_ds, df_stats_ds)
-
-        target_dir_keras = join(target_dir, run_id + '_keras')
-        print(f'Using Keras model at {keras_path}, saving results in {target_dir_keras}')
-        print('-----------------------------------------------------------------')
-        df_alignments_keras, transcript, language = pipeline(audio_file,
-                                                             transcript_file=transcript_file,
-                                                             language='en',
-                                                             keras_path=keras_path,
-                                                             lm=lm, vocab=vocab,
-                                                             target_dir=target_dir_keras)
-        df_stats_keras = calculate_stats(df_alignments_keras, keras_path, transcript)
-        create_demo_files(target_dir_keras, audio_file, transcript, df_alignments_keras, df_stats_keras)
->>>>>>> c444283d
         print('-----------------------------------------------------------------')
         df_alignments_ds, transcript, language = pipeline(audio_file,
                                                           transcript_file=transcript_file,
@@ -129,33 +98,33 @@
         # create_demo_files(target_dir_keras, audio_file, transcript, df_alignments_keras, df_stats_keras)
         # print('-----------------------------------------------------------------')
 
-        # average similarity between Keras and DeepSpeech alignments
-        av_similarity = df_alignments_keras.join(df_alignments_ds, lsuffix='_keras', rsuffix='_ds')[
-            ['alignment_keras', 'alignment_ds']] \
-            .apply(lambda x: levenshtein_similarity(x[0], x[1]), axis=1) \
-            .mean()
-
-        for ix, row in df_stats_keras.iterrows():
-            stats_keras.append(row.tolist() + [av_similarity])
-
-        for ix, row in df_stats_ds.iterrows():
-            stats_ds.append(row.tolist() + [av_similarity])
-
-    columns = ['model path', 'transcript length', 'precision', 'recall', 'f-score', 'LER', 'similarity']
-    df_keras = pd.DataFrame(stats_keras, columns=columns)
-    csv_keras = join(target_dir, 'performance_keras.csv')
-    df_keras.to_csv(csv_keras)
-
-    df_ds = pd.DataFrame(stats_ds, columns=columns)
-    csv_ds = join(target_dir, 'performance_ds.csv')
-    df_ds.to_csv(csv_ds)
-    print(f'summary saved to {csv_keras}')
-
-    visualize_pipeline_performance(csv_keras, csv_ds, silent=True)
-    update_index(target_dir, lang='en', num_aligned=len(demo_files),
-                 df_keras=df_keras, keras_path=keras_path,
-                 ds_path=ds_path, df_ds=df_ds,
-                 lm_path=lm_path, vocab_path=vocab_path)
+    #     # average similarity between Keras and DeepSpeech alignments
+    #     av_similarity = df_alignments_keras.join(df_alignments_ds, lsuffix='_keras', rsuffix='_ds')[
+    #         ['alignment_keras', 'alignment_ds']] \
+    #         .apply(lambda x: levenshtein_similarity(x[0], x[1]), axis=1) \
+    #         .mean()
+    #
+    #     for ix, row in df_stats_keras.iterrows():
+    #         stats_keras.append(row.tolist() + [av_similarity])
+    #
+    #     for ix, row in df_stats_ds.iterrows():
+    #         stats_ds.append(row.tolist() + [av_similarity])
+    #
+    # columns = ['model path', 'transcript length', 'precision', 'recall', 'f-score', 'LER', 'similarity']
+    # df_keras = pd.DataFrame(stats_keras, columns=columns)
+    # csv_keras = join(target_dir, 'performance_keras.csv')
+    # df_keras.to_csv(csv_keras)
+    #
+    # df_ds = pd.DataFrame(stats_ds, columns=columns)
+    # csv_ds = join(target_dir, 'performance_ds.csv')
+    # df_ds.to_csv(csv_ds)
+    # print(f'summary saved to {csv_keras}')
+    #
+    # visualize_pipeline_performance(csv_keras, csv_ds, silent=True)
+    # update_index(target_dir, lang='en', num_aligned=len(demo_files),
+    #              df_keras=df_keras, keras_path=keras_path,
+    #              ds_path=ds_path, df_ds=df_ds,
+    #              lm_path=lm_path, vocab_path=vocab_path)
 
 
 def setup(args):
