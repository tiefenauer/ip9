--- conflicted
+++ resolved
@@ -97,28 +97,17 @@
 
         df_alignments_ds = pipeline(voiced_segments=voiced_segments, sample_rate=sample_rate, transcript=transcript,
                                     language='en',
-<<<<<<< HEAD
-                                    ds_path=ds_path, ds_alpha_path=ds_alpha_path, ds_trie_path=ds_trie_path,
-                                    lm_path=lm_path,
-                                    force_realignment=True,
-=======
                                     ds_path=ds, ds_alpha_path=ds_alpha, ds_trie_path=ds_trie,
                                     lm_path=lm,
                                     force_realignment=args.force_realignment, align_endings=args.align_endings,
->>>>>>> 4276eebb
                                     target_dir=target_dir_ds)
         df_stats_ds = calculate_stats(df_alignments_ds, ds, transcript)
         create_demo_files(target_dir_ds, audio, transcript, df_alignments_ds, df_stats_ds)
 
         df_alignments_keras = pipeline(voiced_segments=voiced_segments, sample_rate=sample_rate, transcript=transcript,
                                        language='en',
-<<<<<<< HEAD
-                                       keras_path=keras_path, lm=lm, vocab=vocab,
-                                       force_realignment=True,
-=======
                                        keras_path=keras, lm=lm, vocab=vocab,
                                        force_realignment=args.force_realignment, align_endings=args.align_endings,
->>>>>>> 4276eebb
                                        target_dir=target_dir_keras)
         df_stats_keras = calculate_stats(df_alignments_keras, keras, transcript)
         create_demo_files(target_dir_keras, audio, transcript, df_alignments_keras, df_stats_keras)
