"""
Contains various helper functions to create/train a BRNN
"""
from genericpath import exists
from os import makedirs
from os.path import join

import tensorflow as tf
from keras import backend as K
from keras.engine.saving import model_from_json, load_model
from keras.utils import get_custom_objects

<<<<<<< HEAD
# 29 target classes
# <space> = 0, a=1, b=2, ..., z=26, '=27, _ (padding token) = 28
SPACE_TOKEN = '<space>'
ALLOWED_CHARS = string.ascii_lowercase  # add umlauts here
CHAR_TOKENS = ' ' + ALLOWED_CHARS + '\''


def tokenize(text):
    """Splits a text into tokens.
    The text must only contain the lowercase characters a-z and digits. This must be ensured prior to calling this
    method for performance reasons. The tokens are the characters in the text. A special <space> token is added between
    the words. Since numbers are a special case (e.g. '1' and '3' are 'one' and 'three' if pronounced separately, but
    'thirteen' if the text is '13'), digits are mapped to the special '<unk>' token.
    """

    text = text.replace(' ', '  ')
    words = text.split(' ')

    tokens = np.hstack([SPACE_TOKEN if x == '' else list(x) for x in words])
    return tokens


def encode(text):
    return [encode_token(token) for token in tokenize(text)]
=======
from core.models import clipped_relu, ctc


def save_model(model, target_dir):
    if not exists(target_dir):
        makedirs(target_dir)
>>>>>>> 6f2d52b2

    model_path = join(target_dir, 'model.h5')
    json_path = join(target_dir, 'arch.json')
    weights_path = join(target_dir, 'weights.h5')
    print(f'Saving model in {model_path}, weights in {weights_path} and architecture in {json_path}')

<<<<<<< HEAD
def encode_token(token):
    return 0 if token == SPACE_TOKEN else CHAR_TOKENS.index(token)


def decode(tokens):
    return ''.join([decode_token(x) for x in tokens])


def decode_token(ind):
    return '' if ind in [-1, len(CHAR_TOKENS)] else CHAR_TOKENS[ind]


def sparse_tuple_from(sequences, dtype=np.int32):
    """Create a sparse representention of x.
        :param sequences: a list of lists of type dtype where each element is a sequence
        :param dtype: data type of array
    Returns:
        A tuple (indices, values, shape)
=======
    model.save(model_path)
    model.save_weights(weights_path)
    with open(json_path, "w") as json_file:
        json_file.write(model.to_json())


def load_model_from_dir(root_path, opt=None):
    """
    Load model from directory
    :param root_path: directory with model files
    :param opt: optimizer to use (optional if model is loaded from HDF5 file
    :return: the compiled model
>>>>>>> 6f2d52b2
    """
    get_custom_objects().update({"clipped_relu": clipped_relu})
    get_custom_objects().update({"ctc": ctc})

    # prefer single file over architecture + weight
    model_h5 = join(root_path, 'model.h5')
    if exists(model_h5):
        print(f'loading model from {model_h5}')
        K.set_learning_phase(1)
        return load_model(model_h5)

    model_arch = join(root_path, "arch.json")
    if not exists(model_arch):
        raise ValueError(f'ERROR: No HDF5 model found at {root_path} and also no architecture found at {model_arch}!')

    model_weights = join(root_path, "weights.h5")
    if not exists(model_arch):
        raise ValueError(f'ERROR: architecture found in {model_arch}, but no weights in {model_weights}')

    if not opt:
        raise ValueError(f'ERROR: you must supply an optimizer when trying to load from architecture/weights !')

    with open(model_arch, 'r') as json_file:
        print(f'loading model architecture from {model_arch} and weights from {model_weights}')
        loaded_model_json = json_file.read()

        K.set_learning_phase(1)
        loaded_model = model_from_json(loaded_model_json)
        loaded_model.load_weights(model_weights)
        loaded_model.compile(optimizer=opt, loss=ctc)
        return loaded_model


def create_keras_session(gpu, allow_growth=False, log_device_placement=False):
    if gpu is None:
        gpu = input('Enter GPU to use: ')
        print(f'GPU set to {gpu}')

    config = tf.ConfigProto(log_device_placement=log_device_placement)
    config.gpu_options.visible_device_list = gpu
    config.gpu_options.allow_growth = allow_growth
    session = tf.Session(config=config)
    K.set_session(session)<|MERGE_RESOLUTION|>--- conflicted
+++ resolved
@@ -10,7 +10,12 @@
 from keras.engine.saving import model_from_json, load_model
 from keras.utils import get_custom_objects
 
-<<<<<<< HEAD
+from core.models import clipped_relu, ctc
+import string
+from abc import ABC
+
+import numpy as np
+
 # 29 target classes
 # <space> = 0, a=1, b=2, ..., z=26, '=27, _ (padding token) = 28
 SPACE_TOKEN = '<space>'
@@ -35,21 +40,8 @@
 
 def encode(text):
     return [encode_token(token) for token in tokenize(text)]
-=======
-from core.models import clipped_relu, ctc
 
 
-def save_model(model, target_dir):
-    if not exists(target_dir):
-        makedirs(target_dir)
->>>>>>> 6f2d52b2
-
-    model_path = join(target_dir, 'model.h5')
-    json_path = join(target_dir, 'arch.json')
-    weights_path = join(target_dir, 'weights.h5')
-    print(f'Saving model in {model_path}, weights in {weights_path} and architecture in {json_path}')
-
-<<<<<<< HEAD
 def encode_token(token):
     return 0 if token == SPACE_TOKEN else CHAR_TOKENS.index(token)
 
@@ -62,13 +54,16 @@
     return '' if ind in [-1, len(CHAR_TOKENS)] else CHAR_TOKENS[ind]
 
 
-def sparse_tuple_from(sequences, dtype=np.int32):
-    """Create a sparse representention of x.
-        :param sequences: a list of lists of type dtype where each element is a sequence
-        :param dtype: data type of array
-    Returns:
-        A tuple (indices, values, shape)
-=======
+
+def save_model(model, target_dir):
+    if not exists(target_dir):
+        makedirs(target_dir)
+
+    model_path = join(target_dir, 'model.h5')
+    json_path = join(target_dir, 'arch.json')
+    weights_path = join(target_dir, 'weights.h5')
+    print(f'Saving model in {model_path}, weights in {weights_path} and architecture in {json_path}')
+
     model.save(model_path)
     model.save_weights(weights_path)
     with open(json_path, "w") as json_file:
@@ -81,7 +76,6 @@
     :param root_path: directory with model files
     :param opt: optimizer to use (optional if model is loaded from HDF5 file
     :return: the compiled model
->>>>>>> 6f2d52b2
     """
     get_custom_objects().update({"clipped_relu": clipped_relu})
     get_custom_objects().update({"ctc": ctc})
