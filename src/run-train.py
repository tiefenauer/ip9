--- conflicted
+++ resolved
@@ -6,20 +6,11 @@
 """
 
 import argparse
-<<<<<<< HEAD
-import os
-import sys
-from datetime import datetime
-from os import makedirs
-from os.path import join, abspath, isdir, exists
-from shutil import rmtree
-=======
 from datetime import datetime, timedelta
 import os
 import sys
 from os import makedirs, remove
 from os.path import join, abspath, isdir, exists
->>>>>>> e290ba99
 
 from keras.callbacks import TensorBoard
 from keras.optimizers import SGD, Adam
@@ -47,18 +38,16 @@
                     help='decoder to use (\'beamsearch\' or \'bestpath\') for validation. Default: None (both)')
 parser.add_argument('--lm', type=str,
                     help='path to KenLM binary file to use for validation')
-<<<<<<< HEAD
 parser.add_argument('--lm_vocab', type=str, required=False,
                     help='(optional) path to text file containing vocabulary used to train KenLM model. The vocabulary '
                          'must be words separated by a single whitespace without newlines. A vocabulary is mandatory '
                          'if a LM is supplied with \'--lm_path\'. If \'--lm_path\' is set and  lm_vocab_path not, a '
                          'default vocabulary file with the same name as lm_path and the ending \'.vocab\' '
                          'will be searched. If this is not found, the script will exit.')
-=======
-parser.add_argument('--lm_vocab', type=str,
-                    help='path to text file containing vocabulary used to train KenLM model. The vocabulary must'
-                         'be words separated by a single whitespace without newlines')
->>>>>>> e290ba99
+parser.add_argument('--dropouts', action='store_true',
+                    help='whether to use dropouts (default: False)')
+parser.add_argument('--optimizer', type=str, choices=['adam', 'sgd'], default='sgd',
+                    help='(optional) optimizer to use. Default=SGD')
 parser.add_argument('--dropouts', action='store_true',
                     help='whether to use dropouts (default: False)')
 parser.add_argument('--optimizer', type=str, choices=['adam', 'sgd'], default='sgd',
@@ -161,11 +150,7 @@
     if args.tensorboard:
         tensorboard_path = join(target_dir, 'tensorboard')
         if exists(tensorboard_path):
-<<<<<<< HEAD
             rmtree(tensorboard_path)
-=======
-            remove(tensorboard_path)
->>>>>>> e290ba99
         tb_cb = TensorBoard(log_dir=tensorboard_path, write_graph=False, write_images=True)
         cb_list.append(tb_cb)
 
